import json
import matplotlib.pyplot as plt
import matplotlib
from shapely.geometry import Polygon
from shapely.geometry import LineString,MultiLineString
import geopandas as gpd
import numpy as np
import pandas as pd
import math
from dubins_curves import *
import shapely.affinity
from shapely import Point
from shapely.ops import split, nearest_points


def load_data(filepath,include_obstacles = False):
    """
    Loads json file and create polygon object for the field.

    Parameters:
        filepath (str): filepath that contains the json file to be parsed
        include_obstacles (bool): boolean to indicate if you want to include the obstacles in the resulting field (will probably be usefull for some debugging)
        scale_pixels (int): to scale the field to the real size

    Returns:
        field (geopandas GeoSeries): GeoSeries of the polygon - the shape of the field 
        obstacles (list): list of GeoSeries of the obstacles in the field (if include_obstacles = True)
    """

    with open(filepath) as json_file:
        json_data = json.load(json_file)

    # initialize lists for creating Polygon object to represent the field
    coordinates = []
    polygons = []

    for i in range(len(json_data['features'])):
        coordinates.append(json_data['features'][i]['geometry']['coordinates'])
        polygons.append(gpd.GeoSeries(Polygon(coordinates[i][0])))
    
    field = polygons[0]
    obstacles = []

    # including obstacles
    if include_obstacles:
        for i in range(1,len(polygons)):
            obstacles.append(polygons[i])
        return field, obstacles
    
    else:
        return field

def generate_headlands(field,turning_rad,tractor_width):
    """
    Generates headlands around the field and obstacles.

    Parameters:
        field (geopandas GeoSeries): GeoSeries of the polygon - the shape of the field (possibly with obstacles)
        turning_rad (float): turning radius of the tractor in m
        tractor_width (float): width of the tractor in m

    Returns:
        field_with_headlands (geopandas GeoSeries): GeoSeries of the polygon, made smaller with the buffer 
        headland_size (float): width of the buffer in m
    """
    headland_size = 3*turning_rad # minimum width of the headlands for the tractor to turn
    headland_size = math.ceil(headland_size / tractor_width) * tractor_width # make sure the headlands are a multiple of the tractor width to not waste space or drive over seeds
    field_with_headlands = field.buffer(-headland_size, cap_style = 'square', join_style = 'mitre')
    
    return field_with_headlands, headland_size
        
def linefromvec(vec):
    """
    Turns a vector in to a line in 2d with a slope and intercept.

    Parameters:
        vec (array): 2x2 array with x,y coordinates of begin point in first row, xy coordinates of end point in second row

    Returns:
        slope (float): slope of the resulting line
        intercept (float): intercept of the resulting line

    """
    if vec[1][0]-vec[0][0] == 0: # if the line is vertical, the y-intercept and slope don't exist
        slope = None
        intercept = vec[0][0] # store the x-intercept instead of the y-intercpet
    else:
        slope = (vec[1][1]-vec[0][1])/(vec[1][0]-vec[0][0]) # if the line is horizontal, the slope is 0
        intercept = vec[1][1]-vec[1][0]*slope 

    return slope,intercept

def edge_to_line(coordinates):
    """
    Turns a DataFrame of field coordinates into a DataFrame with the slopes and intercepts of all edges of the field.
    
    Parameters:
        coordinates (geopandas DataFrame): a GeoPandas Dataframe containing the xy coordinates of all points that describe a polygon. Can be obtained using the get_coordinates() method
    Returns:
        edge_lines (pandas DataFrame): a Pandas DataFrame that contains slopes and intercepts of all lines describing the outline of a polygon
    
    """
    edge_lines = pd.DataFrame(columns=['slope', 'intercept'])

    for edge in range(len(coordinates)-1):
        x_begin = coordinates.iloc[edge]['x']
        x_end = coordinates.iloc[edge+1]['x']
        y_begin = coordinates.iloc[edge]['y']
        y_end = coordinates.iloc[edge+1]['y']
        vector = np.array([[x_begin,y_begin],[x_end,y_end]])
        slope,intercept = linefromvec(vector)
        edge_lines = pd.concat([edge_lines, pd.DataFrame([[slope, intercept]], columns=['slope', 'intercept'])], ignore_index=True)

    return edge_lines

def basis_AB_line(edge,coordinates):  
    """
    Creates an AB line to be used as basis for filling the field, the AB line has the same orientation as the given edge  
        and the length of the AB line is such that it covers the entire y-range of the field.

    Parameters:
        edge (Pandas Series): a slice of a DataFrame containing the edge information, with the slope and intercept information of the 
                                edge for which you want to create a base AB line
        coordinates (pandas DataFrame): a pandas DataFrame containing all the coordinates that describe the polygon

    Returns:   
        base_AB (numpy array): a line object that covers the entire y-range of the polygon with a direction specified in the edge attribute
        slope (float): slope of the base AB-line 
    """
    slope = edge['slope']
    intercept = edge['intercept']
    xmin = min(coordinates['x'])
    xmax = max(coordinates['x'])
    ymin = min(coordinates['y'])
    ymax = max(coordinates['y'])

    # the lines need to cover the whole field when they are copied and translated along the x- or y-axis by the next function
    if pd.isna(slope): # for vertical lines 
        base_AB = np.array([[intercept, ymin],[intercept, ymax]]) # edge x-coord stay the same, y stretches to ymin and ymax
    else: 
        if slope > 0:
            x_1 = min(xmin, (ymin-intercept)/slope)
            x_2 = max(xmax, (ymax-intercept)/slope)
        elif slope == 0: # if the line is horizontal 
            x_1 = xmin
            x_2 = xmax  
        elif slope < 0:
            x_1 = min(xmin, (ymax-intercept)/slope)
            x_2 = max(xmax, (ymin-intercept)/slope)

        y_1 = x_1*slope+intercept   
        y_2 = x_2*slope+intercept
        base_AB = np.array([[x_1, y_1],[x_2, y_2]])

    return base_AB, slope

def fill_field_AB(base_AB,slope,coordinates,tractor_width):
    """
    Takes the base AB-line, its slope and a distance between lines (equal to tractor width) and fills the field with AB-lines of a given angle.
    
    Parameters:
        base_AB (array): array with xy coordinates of beginning and end points of the base vector
        slope (float): the slope of the basis AB-line
        coordinates (pandas DataFrame): a pandas DataFrame containing all the coordinates that describe the polygon
        tractor_width (float): tractor width (distance between two AB-lines) in m

    Returns:
        swath_list (list): a list containing Geoseries objects of different AB-lines
    """
    
    # Initialize empty lists that will contain geoseries objects
    swath_list = []

    # Determine amount of AB-lines that are needed if they are not horizontal
    xmax = max(coordinates['x'])
    xmin = min(coordinates['x'])
    nr_passes = int((xmax-xmin)//tractor_width + 2)

    if pd.isna(slope): # vertical AB-lines
        dx = tractor_width
        base_AB[0][0]+= dx/2 # update the base AB line to be inside of the mainland and the planter can plant exactly on the headland line
        base_AB[1][0]+= dx/2
        for i in range(-nr_passes,nr_passes):
            swath_list.append(gpd.GeoSeries(LineString([[base_AB[0][0]+dx*i,base_AB[0][1]],[base_AB[1][0]+dx*i,base_AB[1][1]]])))
    else:
        theta = np.arctan(slope) # angle of AB line wrt x-axis
        if theta == 0 : # horizontal AB line
            dy = tractor_width # use y-offset for horizontal lines
            base_AB[0][1]+= dy/2 # update the base AB line to be inside of the mainland and the planter can plant exactly on the headland line
            base_AB[1][1]+= dy/2
            # Determine amount of AB-lines that are needed for horizontal lines
            ymax = max(coordinates['y'])
            ymin = min(coordinates['y'])
            nr_passes = int((ymax-ymin)//tractor_width + 2)
            # update the list of AB-lines 
            for i in range(-nr_passes,nr_passes):
                swath_list.append(gpd.GeoSeries(LineString([[base_AB[0][0],base_AB[0][1]+dy*i],[base_AB[1][0],base_AB[1][1]+dy*i]])))
        else:
            dx = tractor_width/np.sin(theta) # use the angle and parameter d to calculate x-offset between swaths
            base_AB[0][0]+= dx/2 # update the base AB line to be inside of the mainland and the planter can plant exactly on the headland line
            base_AB[1][0]+= dx/2
            for i in range(-nr_passes,nr_passes):
                swath_list.append(gpd.GeoSeries(LineString([[base_AB[0][0]+dx*i,base_AB[0][1]],[base_AB[1][0]+dx*i,base_AB[1][1]]])))    

    return swath_list

def clip_swaths(swath_list,field):
    """
    Clips AB-lines to the headlands.

    Parameters:
        swath_list (list): List of GeoSeries objects that describe the generated AB-lines
        field (geopandas Geoseries): GeoSeries object that describes the field geometry

    Returns:
        swaths_clipped_nonempty (list): a list of GeoSeries objects that contains the clipped AB-lines that are not empty
    """
    swaths_clipped = []

    for swath in range(len(swath_list)):
        swaths_clipped.append(gpd.clip(swath_list[swath],field))
        swaths_clipped_nonempty = [swath for swath in swaths_clipped if not swath.get_coordinates().empty]
        swaths_type = [type(swath[0]) for swath in swaths_clipped_nonempty]
    if len(swaths_clipped_nonempty) == 0:
        raise Exception('No swaths were generated, something went wrong with clipping')
    if MultiLineString in swaths_type:
        raise Exception('No swaths were generated, need to decompose the field.')
    
    return swaths_clipped_nonempty

def connect_paths(path1,path2,turning_rad):
    """
    Connects two AB-lines with a Dubins curve, returns just the curve.

    Parameters: 
        path1 (geopandas GeoSeries): GeoSeries object which is a LineString representing the first line to be connected 
        path2 (geopandas GeoSeries): GeoSeries object which is a LineString representing the second line to be connected
        turning_rad (float): turning radius of the tractor in m

    Returns:
        curve (LineString): a LineString object representing the curve between the two lines to be connected 
    """

    # get coordinates of the lines to calculate the heading and the points to be connected by the curve
    path1_coords = path1.get_coordinates()
    path2_coords = path2.get_coordinates()
    begin_point = path1_coords.iloc[-1]
    end_point = path2_coords.iloc[0]

    # caluclate the differences in coordinates for both lines to calculate the headings of the lines
    # the headings are calculated with respect to the positive part of the y-axis
    diff1 =  path1_coords.iloc[-2]-path1_coords.iloc[-1]
    if diff1['x'] == 0 and diff1['y'] > 0: # the line is vertical, going down
        heading1 = 180
    elif diff1['x'] == 0 and diff1['y'] < 0: # the line is vertical, going up
        heading1 = 0     
    elif diff1['y'] == 0 and diff1['x']> 0: # If the line is horizontal, going left
        heading1 = 270
    elif diff1['x'] >0 : # if the heading is right (up or down), because atan is between -90 and 90
        heading1 = 270-math.degrees(math.atan(diff1['y']/diff1['x']))
    else: # if the heading is left (up or down), because atan is between -90 and 90
        heading1 = 90-math.degrees(math.atan(diff1['y']/diff1['x']))
    
    diff2 = path2_coords.iloc[0]-path2_coords.iloc[1]
    if diff2['x'] == 0 and diff2['y']>0: # the line is vertical
        heading2 = 180
    elif diff2['x'] == 0 and diff2['y'] < 0: # the line is vertical
        heading2 = 0
    elif diff2['y'] == 0 and diff2['x']> 0: # If the line is horizontal, going left
        heading2 = 270
    elif diff2['x'] >0: # if the heading is right (up or down), because atan is between -90 and 90
        heading2 = 270-math.degrees(math.atan(diff2['y']/diff2['x']))
    else: # if the heading is left (up or down), because atan is between -90 and 90
        heading2 = 90-math.degrees(math.atan(diff2['y']/diff2['x']))

    # make the curve connecting the two points
    pt1 = (begin_point.x,begin_point.y,heading1)
    pt2 = (end_point.x,end_point.y,heading2)
    path = dubins_main(pt1,pt2,turning_rad)
    curve = LineString(path[:,0:2])

    return curve

def generate_path(swaths_clipped_nonempty, turning_rad):
    """
    Generate path for the tractor in the mainland by connecting clipped AB-lines.

    Parameters:
        swaths_clipped_nonempty (list): a list of GeoSeries objects that contains the clipped AB-lines 
        turning_rad (float): turning radius of the tractor in m

    Returns:
        path (list): a list of GeoSeries objects that contains pieces of the path in the mainland
    """

    # initialize the empty list of parts of the final path
    path = []

    for i in range(len(swaths_clipped_nonempty)-1):
        if i%2 == 0:
            # obtain two consecutive lines from the list of clipped AB-lines
            line1 = swaths_clipped_nonempty[i]
            line2 = shapely.reverse(swaths_clipped_nonempty[i+1])
            # make a curve between two lines 
            curve = connect_paths(line1, line2, turning_rad)
            # append a line and the curve connecting it to the next line to the final path 
        else:
            # obtain two consecutive lines from the list of clipped AB-lines
            line1 = shapely.reverse(swaths_clipped_nonempty[i])
            line2 = swaths_clipped_nonempty[i+1]
            # make a curve between two lines 
            curve = connect_paths(line1, line2, turning_rad)
            # append a line and the curve connecting it to the next line to the final path 
        path.append(gpd.GeoSeries((line1[0])))
        path.append(gpd.GeoSeries(curve))

    # append the last AB-line to the path 
    path.append(gpd.GeoSeries(line2[0]))

    return path

def interpolate_path(path,distance,base,no_offset):
    """
    Interpolates the straight line segments of the path and indicates in which point the seeds should be planted.
    
    Parameters:
        path (list): list of geopandas Geoseries objects that describe the path
        distance (float): distance between interpolated points
        base (LineString): reference line for planting seeds 
        no_offset (bool): boolean to indicate whether the seeds need to be aligned, if False, seeds will be aligned

    Returns:
        path (list): list of geopandas GeoSeries objects that has the same length as the input, 
                        but each straight line segment is split into more pieces
        planting (list): list of 1s and 0s indicating if we plant seeds in a given point or not
    """
    planting = []
    
    for i in range(len(path)): # Loop over the list of path segments
        if i%2 == 0: # We always start the path with a straight line, and then turns and straight lines alternate, so each even entry in the list is a straight line segment
            line = path[i][0]
<<<<<<< HEAD
            begin = Point(line.coords[0]) # beginning of the straight line on tractor's path
            distance_from_base  = begin.distance(base) # distance from the reference line
            offset = distance - distance_from_base%distance # how much the seeding needs to be offset to make the seeds aligned
            if no_offset:
                offset = 0
            distances = np.arange(offset,line.length,distance) # distances between the placed seeds and the beginning of the seed grid
=======
            if i%4 ==0: # Every second straight line segment has to be reversed; each vector has the same direction, but the tractor
                        #should drive back and forth, so each 4th element in the row (every second straight path) reversed and then interpolated
                begin = Point(line.coords[0]) # beginning of the straight line on tractor's path
                distance_from_base  = begin.distance(base) # distance from the reference line
                offset = distance - distance_from_base%distance # how much the seeding needs to be offset to make the seeds aligned
                if no_offset:
                    offset = 0
                distances = np.arange(offset,line.length,distance) # distances between the placed seeds and the beginning of the seed grid
            else:
                begin = Point(line.coords[0]) # beginning of the straight line on tractor's path - the other direction than the previous one
                distance_from_base  = begin.distance(base)
                offset = distance_from_base%distance # the other way than the previous line
                if no_offset:
                    offset = 0
                distances = np.arange(offset,line.length,distance) # the other way than the previous line
>>>>>>> 48d1e219

            try: # if the line is long enough to interpolate
                interpolated_path = LineString([line.interpolate(distance) for distance in distances])
            except: # if the line is not long enough to interpolate, keep the line as it is
                interpolated_path = line

            length = len(interpolated_path.coords)
            path[i] = gpd.GeoSeries(interpolated_path)
            planting.append([1]*length) # 1 means we plant in this spot

        else: # Don't do anything if we have an odd index, those correspond to turns which are already interpolated. 
            planting.append(len(path[i][0].coords)*[0]) # 0 means we don't plant in this spot
            continue

    planting = [val for sublist in planting for val in sublist] # flatten the list of 0s and 1s indicating if we plant or not

    return path,planting
        
def path_to_df(best_path,planting):
    """
    Generates a DataFrame with the coordinates from the best path.

    Parameters:
        best_path (list): a list of LineString objects that define a path
        planting (list): a list of 1s and 0s indicating if we plant seeds in a given point or not

    Returns: 
        df_best_path (pandas DataFrame): a DataFrame with x and y coordinates of the best path and a command to plant in a given point or not
    """

    df = pd.concat([x.get_coordinates() for x in best_path])
    df['command'] = planting
    df_best_path = df.set_index((np.arange(len(df))))

    return df_best_path

def find_ref(swaths_clipped, field_headlands,slope):
    """
    Finds a reference line for the seed positions. The grid will be constant with respect to this line.

    Parameters: 
        swaths_clipped (list geopandas.GeoSeries): list of the clipped AB-lines that cover the field
        field_headlands (geopandas.GeoSeries): a geoseries objec that defines the field after substracting the healands
        slope (float): a float that describes the slope of the AB-lines

    Returns:
        scaled_normal (LineString): reference line scaled to cover the whole field 
    """ 

    # If the slope is > 1, we have a 'steep' swath and we need it's minimum y, otherwise use min x
    if np.abs(slope)>=1 or np.isnan(slope):
        # Make a list of starting coordinates for all swaths, we then take the minimum of those values generate a line that is normal to the swaths
        start_y = [item[0].coords[0][1] for item in swaths_clipped]
        index = np.argmin(np.array(start_y))
    else:
        # Make a list of starting coordinates for all swaths, we then take the minimum of those values generate a line that is normal to the swaths
        start_x = [item[0].coords[0][0] for item in swaths_clipped]
        index = np.argmin(np.array(start_x))
        
    reference_swath = swaths_clipped[index] # get the reference swath and rotate it by 90 degrees around its starting point
    reference_normal = shapely.affinity.rotate(reference_swath[0],90,origin= Point(reference_swath[0].coords[1]))

    # Calculate the width and heigth of the field to find the factor with which we have to scale the reference line to make sure it covers the entire field
    field_width = np.max(field_headlands.boundary[0].xy[0])-np.min(field_headlands.boundary[0].xy[0])
    field_heigth = np.max(field_headlands.boundary[0].xy[1])-np.min(field_headlands.boundary[0].xy[1])
    scale_factor = np.max([field_width,field_heigth])

    # If we have a steep slope, we move the reference downwards to make sure it is outside the field
    # Otherwise we move it to the left for the same reason
    if np.abs(slope)>=1 or np.isnan(slope):
        reference_normal = shapely.affinity.translate(reference_normal,0,-field_heigth)
    else:
        reference_normal =  shapely.affinity.translate(reference_normal,-field_width,0)

    # Scale the ref line with the factor defined above
    scaled_normal = shapely.affinity.scale(reference_normal,xfact = scale_factor,yfact = scale_factor)

    return scaled_normal

def plantseeds(best_path,tractor_width,seed_distance):
    """ 
    Finds the lines in which seeds are planted and exact seed positions.

    Parameters:
        best_path (pandas DataFrame): a DataFrame with x and y coordinates of the best path and command indicating if the seeds are planted (1) or not (0) in the given point
        tractor_width (float): the width of the tractor in m
        seed_distance: distance between each neighbouring seed within one line of seeds planted at once in m

    Returns:
        seed_lines (list): list of of LineStrings and None - the lines of seeds planted at once, or None corresponding to the 'command' for each point in tractor's path
        seed_positions (list of MultiPoints): positions of each seed within a line of seeds
    """

    # initialize the lists of seed lines and positions
    seed_lines = []
    seed_positions = []
    distances = np.arange(0.5*seed_distance,tractor_width+0.5*seed_distance,seed_distance) # distances between seeds within one tractor width
    seed_count = len(distances)
    for index,row in best_path.iterrows():
        if row['command'] == 1: # if we are supposed to plant in a given place
            if index == len(best_path)-1:
                continue
            # the line of the tractor
            swath_vector = LineString([[0,0],[best_path['x'].iloc[index+1]-best_path['x'].iloc[index],
                                              best_path['y'].iloc[index+1]-best_path['y'].iloc[index]]]) 
            # planting is perpendicular to the line of the tractor and on both sides of the tractor 
            swath_normal = LineString([[-swath_vector.coords[1][1]/swath_vector.length*tractor_width/2,
                                        swath_vector.coords[1][0]/swath_vector.length*tractor_width/2],
                                        [swath_vector.coords[1][1]/swath_vector.length*tractor_width/2,
                                         -swath_vector.coords[1][0]/swath_vector.length*tractor_width/2]]) 
            seed_lines.append(shapely.affinity.translate(swath_normal,row['x'],row['y']))
            seed_positions.append([seed_lines[index].interpolate(distance) for distance in distances])
        else:
            seed_lines.append(None)

    seed_positions = shapely.MultiPoint([val for sublist in seed_positions for val in sublist]) # flatten the list of seed positions
    
    return seed_count, seed_positions

def generate_connect_headlands(field,mainland_path,tractor_width,turning_rad,headland_size,seed_distance):
    """ 
    Generate paths in the headlands and connect them together and to the mainland path.

    args:
        field (geopandas Geoseries): Geoseries of Polygons representing the field
        mainland_path (pandas DataFrame): DataFrame of the chosen path for the mainland
        tractor_width (float): the width of the tractor in m 
        turning_rad (float): the turning radius of the tractor in m 
        seed_distance (float): distance between lines of seeds, same as between interpolated points, in m

    returns:
       connected_path_df (pandas DataFrame): DataFrame of paths of the tractor in the headlands and commands to plant seeds
    """
    
    field = field[0] # it needs to be a polygon, and field is a geoseries
    paths = []
    directions = [-1]  # direction flag to alternate direction, stored in a list for connecting the paths 
    command_list = [] # command for planting
    nr_passes_needed = headland_size//tractor_width

    for i in range(nr_passes_needed):
        path = field.buffer(-1*(tractor_width/2+i*tractor_width))
        # buffer to smooth the path
        path_rounded = path.buffer(turning_rad).buffer(-2 * turning_rad).buffer(turning_rad) 
        
        if isinstance(path_rounded, Polygon):
            exterior = path_rounded.exterior
        elif isinstance(path_rounded, list):
            exterior = path_rounded[0].exterior
        else:
            break

        # convert exterior to LineString
        if directions[-1] == 1:
            path_line = LineString(exterior.coords)
        else:
            path_line = LineString(exterior.coords[::-1]) # reverse the direction for connected path
        
        # interpolate the paths for planting seeds
        distances = np.arange(0,int(path_line.length),seed_distance)

        try: # if the line is long enough to interpolate
            interpolated = LineString([path_line.interpolate(distance) for distance in distances])
        except: # if the line is not long enough to interpolate, keep the line as it is
            interpolated = path_line

        paths.append(interpolated)
        directions.append(-1 * directions[-1])  # alternate direction for the next path
    paths = reversed(paths) # reverse the order of the path so that they go towards the outside of the field
    paths = [path for path in paths if not path.is_empty] # make sure the paths are non-empty

    # Connect the paths
    connected_path = []
    for i in range(len(paths)):
        if i == 0:
            # the first path in the headlands need to be connected to the path in the mainland
            end_point = Point(mainland_path[-1].get_coordinates().iloc[-1])
            path1 = mainland_path[-1]
        else:
            end_point = Point(connected_path[-1].get_coordinates().iloc[-1])
            path1 = connected_path[-1]
        
        # end point of the connection, which is the first point of the next path
        _,closest_point  = nearest_points(end_point,paths[i])
        result = split(paths[i],closest_point.buffer(0.1))
        path2 = gpd.GeoSeries(result.geoms[1])

        # connect the paths
        connection = connect_paths(path1,path2,turning_rad) # this is a LineString
        connected_path.append(gpd.GeoSeries(connection))  # paths need to be GeoSeries to be used in path_to_df
        # connected_path.append(gpd.GeoSeries(paths[i]))
        connected_path.append(gpd.GeoSeries(result.geoms[1]))
        connected_path.append(gpd.GeoSeries(result.geoms[2]))
        connected_path.append(gpd.GeoSeries(result.geoms[0]))

        # update the commands for planting
        command_list.append([0]*len(connection.coords)) # no planting on the turns
        # command_list.append([1]*len(paths[i].coords)) # planting seeds on the straight lines, note that the ith path is used here
        command_list.append([1]*(len(result.geoms[1].coords)+len(result.geoms[2].coords)+len(result.geoms[0].coords)))

    command_list = [val for sublist in command_list for val in sublist]

    connected_path_df = path_to_df(connected_path,command_list)

    return connected_path_df

def create_grid(sp,seed_count,seed_distance,tractor_width):
    """
    Creates a grid to evaluate the alignment of the seeds, the grid is based on the first 2 planted rows of seeds.

    Parameters:
        sp (geopandas.GeoSeries): a GeoSeries object that contains all seed locations
        seed_count (int): number of seeds in one planted row
        seed_distance (float): distance between seeds in a row and between different rows in m
        tractor_width (float): width of the tractor in m
        
    Returns:
        grid_hor (MultiLineString): MultiLineString object containing the horizontal lines of the grid
        grid_ver (MultiLineString): MultiLineString object containing the vertical lines of the grid
        seed_count (int): number of seeds in one planted row
    """

    # Create a dataframe of seed coordinates
    sp_df = gpd.GeoSeries(sp).get_coordinates()

    # Pick the points of 3 seeds, coming from the first 2 planted rows
    pointa = Point(sp_df.iloc[0])
    pointb = Point(sp_df.iloc[1])
    pointc = Point(sp_df.iloc[seed_count])

    # Create horizontal and vertical line segments that define the grid
    line_seg_hor = LineString([pointa,pointc])
    line_seg_ver = LineString([pointa,pointb])

    # Calculate field width to scale the line segments
    field_width = max(sp_df['x'])-min(sp_df['x'])
    field_heigth = max(sp_df['y'])-min(sp_df['y'])
    
    # A safety margin to make sure the grid covers the entire field
    safety_marg = 10

    # Scale a line segment based on field width and a safety margin
    factor = max([field_width,field_heigth])*safety_marg
    line_hor = shapely.affinity.scale(line_seg_hor,xfact = factor,yfact = factor)
    line_ver = shapely.affinity.scale(line_seg_ver,xfact = factor,yfact = factor)

    # Intialize empty lists for the horizontal and vertical lines
    lines_hor = []
    lines_ver = []

    # Calculate the nr of lines that are needed for covering the field (taking into account the safety margin)
    nr_lines_hor = int(factor//line_seg_hor.length*safety_marg)
    nr_lines_ver = int(factor//line_seg_ver.length*safety_marg)
    
    # Fill the field based on the required number of lines to form the grid
    for i in range(-nr_lines_hor,nr_lines_hor):
        lines_hor.append(line_hor.parallel_offset(seed_distance*i,'left'))
    for i in range(-nr_lines_ver,nr_lines_ver):
        lines_ver.append(line_ver.parallel_offset(seed_distance*i,'right'))
    
    # Create multilinestrings from the grids
    grid_hor = MultiLineString(lines_hor)
    grid_ver = MultiLineString(lines_ver)

    return grid_hor,grid_ver,seed_count


def check_alignment(sp,grid_hor,grid_ver,seed_count,margin = 0.01,full_score = False):
    """
    Checks if the seeds are aligned to the grid.

    Parameters:
        sp (geopandas GeoSeries): a geoseries object that contains all seed locations
        grid_hor (MultiLineString): MultiLineString object containing the horizontal lines of the grid
        grid_ver (MultiLineString): MultiLineString object containing the vertical lines of the grid
        seed_count (int): number of seeds in one planted row
        margin (float) : accuracy margin for when the seed is considered to be 'on the grid'
        full_score (bool): boolean to indicate whether the accuracy is calculated for all seeds or just 1 seed per row

    Returns:
        score (float): a score between 1 and 0 indicating what fraction of seeds is on the grid
        sp_df (pandas DataFrame): DataFrame with seeds and their alignment to the grid
    """

    # If statement to check if we want to calculate all seeds, or just 1 per row
    if full_score:
        index_seeds_to_check = np.arange(0,len(sp.geoms))
    else:
        index_seeds_to_check = np.arange(0,len(sp.geoms),seed_count)
    print('nr of seeds to check: {}'.format(len(index_seeds_to_check)))

    # Create a list of seeds to check, based on the indices stored in the index list
    seeds_to_check = [seed for index,seed in enumerate(sp.geoms) if index in index_seeds_to_check]

    # Check the alignment for all seeds for horizontal and vertical lines separately
    hor_aligned_distances = [grid_hor.distance(seed) for seed in seeds_to_check]
    ver_aligned_distances = [grid_ver.distance(seed) for seed in seeds_to_check]

    hor_aligned = [dist<margin for dist in hor_aligned_distances]
    ver_aligned = [dist<margin for dist in ver_aligned_distances]

    # Result is only true if a seed is on both the vertical and horizontal lies
    results = [hor_aligned[i] and ver_aligned[i] for i in range(len(hor_aligned))]

    # Create a dataframe of the seeds that were checked for plotting purposes
    sp_df = gpd.GeoSeries(sp).get_coordinates().iloc[index_seeds_to_check]
    
    # Store the result in the dataframe for plotting
    sp_df['hor_distance'] = hor_aligned_distances
    sp_df['ver_distance'] = ver_aligned_distances
    sp_df['on_grid_ver'] = hor_aligned
    sp_df['on_grid_hor'] = ver_aligned
    sp_df['on_grid'] = results
    
<<<<<<< HEAD
=======

>>>>>>> 48d1e219
    score = sum(results)/len(hor_aligned)

    return score, sp_df

def boustrophedon_decomposition(field,obstacles,base_ab,slope):
    """
    Decomposes the fields into subfields dependent on the position of the obstacle(s) and the orientation of the AB-lines.

    Parameters:
        field (geopandas Geoseries): Geoseries of Polygon object representing the field
        obstacles (list): list of GeoSeries of Polygons representing the obstacles in the field
        base_ab ()
        base_AB (numpy array): a line object that covers the entire y-range of the polygon with a direction specified in the edge attribute
        slope (float): slope of the base AB-line 

    Returns:
        decomposed_polygons (list): list of Polygon objects representing the subfields that comprise the field
    """
    field = field[0] # the outline of the field as a Polygon object
    step_size = 0.001
    minx,miny,maxx,maxy = field.bounds
    base_ab = LineString(base_ab)
    obstacles = [obstacle[0] for obstacle in obstacles] # obstacles in the field as Polygon objects
     
    # Create a sweep of possible cutting points
    if np.isnan(slope) == False:
        sweep_lines = [shapely.affinity.translate(base_ab,0,ytran) for ytran in np.arange(-miny,maxy,step_size)]
    else:
        sweep_lines = [shapely.affinity.translate(base_ab,xtran,0) for xtran in np.arange(-minx,maxx,step_size)]
    
    # Start with the original field, replace this later with the decomposed geometries
    decomposed_polygons = [field]
    # Loop over all the obstacles and keep track of the index
    for index_obs,obstacle in enumerate(obstacles):
        # Create an empty list of new decompositions for each loop
        new_decomposed_polygons = []
        # Loop over all the sweep lines
        for index,line in enumerate(sweep_lines):
            # Loop over all polygons in the list of decomposed polygons
            for poly in decomposed_polygons:
                # This if-statement makes sure that only the first line that touches an obstacle is used to cut it
                if index ==0 or index ==len(sweep_lines)-1:
                    if obstacle.intersects(line):
                        split_polys = split(poly, line)
                        for split_poly in split_polys.geoms:
                            new_decomposed_polygons.append(split_poly)
                else:
                    if sum([obstacle.intersects(line),obstacle.intersects(sweep_lines[index-1]) , obstacle.intersects(sweep_lines[index+1])]) ==2:
                        split_polys = split(poly, line)
                        for split_poly in split_polys.geoms:
                            new_decomposed_polygons.append(split_poly)
       
        # For each item in the new decomposed list, we check the intersection, if there is an intersection between 2 
        # Polygons, we add that intersection to the list of decomposed fields. We then check if any of the resulting decomposed
        # Fields fully contain another decomposed field, if that is the case, we remove the big field from the list
    
        for index_decomp, decomposed_polygon in enumerate(new_decomposed_polygons):
            # Calculate the intersection between 1 polygon and all others
            intersections = [decomposed_polygon.intersection(polygon) for polygon in new_decomposed_polygons] 
            # Check if the area of the intersection is >0
            intersections = [intersection for intersection in intersections if intersection.area > 0] 
            # Store the intersections in the new decomposition list
            new_decomposed_polygons.extend(intersections) 

            # This for loop removes any duplicate polygons:
            unique_polys = []
            for poly in new_decomposed_polygons:
                if not any(p.equals(poly) for p in unique_polys):
                    unique_polys.append(poly)
            new_decomposed_polygons = unique_polys

        # If it is the first iteration, we replace the decomposed polygons (which is just the field in the first iteration), with the newly decomposed polygons
        # In the other iterations, we extend it
        if index_obs == 0:
            decomposed_polygons = new_decomposed_polygons
        else:
            decomposed_polygons.extend(new_decomposed_polygons)
        
        # Here we substract the current obstacle from all of the polygons
        decomp_pols = []
        for index, polygon in enumerate(decomposed_polygons):
            for obstacle in obstacles:
                polygon = polygon.difference(obstacle)
            decomp_pols.append(polygon)

        decomposed_polygons = []
        for item in decomp_pols: # Convert the multipolygons created by the difference operation into a list of polygons
            if type(item) == shapely.MultiPolygon: # If it's a multipolygon, convert the geoms to a list and add it
                decomposed_polygons.extend(list(item.geoms))
            else:
                decomposed_polygons.append(item)
        
        # Remove the duplicates again (honestly no clue why that is necessary)
        unique_polys = []
        for poly in decomposed_polygons:
            if not any(p.equals(poly) for p in unique_polys):
                unique_polys.append(poly)
        decomposed_polygons = unique_polys

        to_remove = [] # Remove polygons that fully contain other polygons, doesn't remove them all for some reason 
        
        for index_decomp, decomposed_polygon in enumerate(decomposed_polygons):
            contains = [decomposed_polygon.contains(polygon) for polygon in decomposed_polygons]
            contains.pop(index_decomp)
            if True in contains:
                to_remove.append(index_decomp)
        for index in sorted(to_remove,reverse=True): 
            # Store the indices to remove in a list (to_remove) and then we remove these indices from the decomposed_polygons list
            del decomposed_polygons[index]

        fig, ax = plt.subplots(1,len(decomposed_polygons),figsize = (25,5)) # More plotting
        for i in range(len(decomposed_polygons)):
            x,y = decomposed_polygons[i].exterior.xy            
            ax[i].plot(x,y)
            ax[i].plot(*base_ab.xy, 'r--')
            x,y = field.exterior.xy
            ax[i].plot(x,y,c='r',alpha = 0.2)
        fig.suptitle('Final decomposition for chosen swath direction')
        plt.show()
 
    return decomposed_polygons

def pathplanning(data_path,include_obs,turning_rad,tractor_width,plotting,seed_distance,no_offset = False,scale:int=1):
    """
    Loads the data and generates a path.
    
    Parameters:
        data_path (str): filepath that contains the json file to be parsed
        include_obs (bool): boolean to indicate if you want to include the obstacles in the resulting field
        turning_rad (float): turning radius of the tractor in m
        tractor_width (float): tractor width (same as distance between AB-lines) in m
        plotting (bool): boolean to decide whether you want to plot the generated path or not
        seed_distance (float): distance between seeds, same as the interpolation distance 

    Returns:
        field (geopandas Geoseries): polygon that defines the field
        best_path (pandas DataFrame): Dataframe containing the xy coordinates of each checkpoint of the path. 

    """
    # Load the field (with obstacles) from a given json file
    if include_obs:
        field, obstacles = load_data(data_path,include_obs) 
        fig, ax = plt.subplots()
        field.plot(ax=ax, color='lightblue', edgecolor='black')
        plt.savefig("filter/path_plot.png")
    else:
<<<<<<< HEAD
        field = load_data(data_path) 

    # Prepare the field
=======
        field = load_data(data_path,include_obs) 
        fig, ax = plt.subplots()
        field.plot(ax=ax, color='lightblue', edgecolor='black')
        plt.savefig("filter/path_plot.png")
>>>>>>> 48d1e219
    field_headlands, headland_size = generate_headlands(field,turning_rad,tractor_width)
    coordinates = field.get_coordinates()
    coordinates_headlands = field_headlands.get_coordinates()
    lines = edge_to_line(coordinates)

    # Initialize emtpy lists to contain the generated paths and path lengths
    paths = [] 
    commands = []
    sp_list = []
    bases = []
    score_list = []
    sp_df_list = []
  
    for i in range(len(coordinates)-1): # Loop over all of the edges
        print('Finding path {}/{}'.format(i,len(coordinates)-1))
        try:
            # Calculate the basis AB line, use that to fill the field and clip the swaths
            line,slope = basis_AB_line(lines.iloc[i],coordinates_headlands)
            swath_list = fill_field_AB(line,slope,coordinates,tractor_width)
            swaths_clipped = clip_swaths(swath_list,field_headlands)
            base = find_ref(swaths_clipped,field_headlands,slope)
            bases.append(base)

            if include_obs:
                try:
                    decomposed_polygons = boustrophedon_decomposition(field_headlands,obstacles,line,slope)
                    print('Decomposition completed')
                except:
                    print('Decomposition failed')
                    continue
            else:
                decomposed_polygons = [field_headlands]
                print('No decomposition performed')
                
            # At this point, we have found a direction in which we can drive if there are no obstacles present. We now have to make a new field
            paths_subfields = []
            commands_subfields = []

            for index,decomposed_field in enumerate(decomposed_polygons):
                decomposed_field = gpd.GeoSeries(decomposed_field) # Convert decomposed polygons to a geoseries object (and change the name to work in the rest of the functions)
                swaths_clipped = clip_swaths(swath_list,decomposed_field)
                # Make a path with dubins curves
                path_new = generate_path(swaths_clipped,turning_rad)
                # Interpolate the path with some specified distance
                path_new, command_new = interpolate_path(path_new,seed_distance,base,no_offset)
                
                if index == 0: # if this is the first path
                    paths_subfields = [path_new]
                    commands_subfields = [command_new]
                    path_old = path_new
                    continue
                
                # Connect the paths (between subfields)
                connecting_curve = [gpd.GeoSeries(connect_paths(path_old[-1],path_new[0],turning_rad))]
                paths_subfields.append(connecting_curve)
                paths_subfields.append(path_new)
                commands_subfields.append(len(connecting_curve[0].get_coordinates())*[0])
                commands_subfields.append(command_new)
                path_old = path_new

            paths_subfields = [val for sublist in paths_subfields for val in sublist]
            commands_subfields = [val for sublist in commands_subfields for val in sublist]
            path_df = path_to_df(paths_subfields,commands_subfields)

            # Connect the mainland to the headlands
            headlands_path_connected = generate_connect_headlands(field,paths_subfields,tractor_width,turning_rad,headland_size,seed_distance)
            total_path = pd.concat([path_df,headlands_path_connected])
            total_path_no_dupl = total_path.drop_duplicates(['x','y'] ,ignore_index = True)
            paths.append(total_path_no_dupl)

            # Plant the seeds
            seed_count,sp= plantseeds(total_path_no_dupl,tractor_width,seed_distance)
            sp_list.append(sp)
            
            # Check alignment of the seeds and the score 
            grid_hor,grid_ver,seed_count = create_grid(sp,seed_count,seed_distance,tractor_width)
<<<<<<< HEAD
            score,sp_df =  check_alignment(sp,grid_hor,grid_ver,seed_count,margin = 0.01,full_score = False)
=======
            # grid_hor_prepped = shapely.prepared.prep(grid_hor)
            # grid_ver_prepped = shapely.prepared.prep(grid_ver)
            score,sp_df =  check_alignment(sp,grid_hor,grid_ver,seed_count,margin = 0.01,full_score = True)
>>>>>>> 48d1e219
            sp_df_list.append(sp_df)
            print('Path {}, score: {}'.format(i,score))
            score_list.append(score)
            commands.append(commands_subfields)

<<<<<<< HEAD
=======

>>>>>>> 48d1e219
        except Exception as error: # Error handling to make sure the loop continues if an error pops up
            paths.append(None)
            commands.append(None)
            sp_list.append(None)
            sp_df_list.append(None)
            bases.append(None)
            score_list.append(0)
            print(error)
            
<<<<<<< HEAD
    # Find the path with the best measure
=======
    # Finding the path with the best measure
>>>>>>> 48d1e219
    seeds_no = [len(gpd.GeoSeries(sp).get_coordinates()) for sp in sp_list] # total number of seeds for different paths
    best_path_index = np.argmax(np.array(score_list)) # for now the measure is total seed count
    best_score = score_list[best_path_index]
    best_path = paths[best_path_index]
<<<<<<< HEAD
=======
    command = commands[best_path_index]

>>>>>>> 48d1e219
    sp = sp_list[best_path_index]
    sp_df = sp_df_list[best_path_index]
    sp_df['euclidian_dist'] = (sp_df['hor_distance']**2+sp_df['ver_distance']**2)**0.5
    base = bases[best_path_index]
    
    # Plot the path and seed alignment if it is specified
    if plotting:
        # Plotting the final (best) path
        fig, ax = plt.subplots()
<<<<<<< HEAD
        plt.rcParams["font.family"] = "serif"
        plt.rcParams["font.serif"] = ["Times New Roman"]
        field.boundary.plot(ax = ax,color = 'yellowgreen',label = 'field boundary')
        field_headlands.boundary.plot(ax = ax,color = 'r', label = 'headland boundary')
        best_path.plot(x = 'x', y = 'y',ax = ax,color = 'magenta',marker = 'o',markersize = 1, label = 'tractor path')
        ax.set_xlabel('meters')
        ax.set_ylabel('meters')
        ax.set_title('Final path')
        ax.legend()
        plt.savefig('final_path.pdf')

        # Plotting seed offsets for different directions 
        fig , ax2 = plt.subplots(1,3,figsize = (15,3))
        plt.rcParams["font.family"] = "serif"
        plt.rcParams["font.serif"] = ["Times New Roman"]
=======
#        plt.rcParams["font.family"] = "serif"
#        plt.rcParams["font.serif"] = ["Times New Roman"]
        field.plot(ax = ax,color = 'g',)
        field_headlands.boundary.plot(ax = ax,color = 'r')
        best_path.plot(x = 'x', y = 'y',ax = ax,color = 'magenta',marker = 'o',markersize = 1)
        ax.set_title('Final path')
        ax.get_legend().remove()
        plt.savefig('filter/final_path.png')



        # Plotting seed offsets for different directions 
        fig , ax2 = plt.subplots(1,3,figsize = (15,5))
#        plt.rcParams["font.family"] = "serif"
#        plt.rcParams["font.serif"] = ["Times New Roman"]
>>>>>>> 48d1e219
        viridis = matplotlib.colormaps['viridis']

        im1  = ax2[0].scatter(sp_df.x,sp_df.y, marker = 'o', c = sp_df['hor_distance'],s = 0.1,cmap = viridis)
        field.boundary.plot(ax = ax2[0],color = 'k')
        best_path.plot(x ='x',y='y',ax = ax2[0],color = 'm', alpha = 0.2)
        ax2[0].set_title('Distance in driving direction')
        ax2[0].set_xlabel('meters')
        ax2[0].set_ylabel('meters')

        im2 = ax2[1].scatter(sp_df.x,sp_df.y, marker = 'o', c = sp_df['ver_distance'],s = 0.1,cmap = viridis)
        best_path.plot(x ='x',y='y',ax = ax2[1],color = 'm', alpha = 0.2)
        field.boundary.plot(ax = ax2[1],color = 'k')
        ax2[1].set_title('Distance normal to driving direction')
        ax2[1].set_xlabel('meters')
        ax2[1].set_ylabel('meters')

        im3 = ax2[2].scatter(sp_df.x,sp_df.y, marker = 'o', c = sp_df['euclidian_dist'],s = 0.1,cmap = viridis)
        best_path.plot(x ='x',y='y',ax = ax2[2],color = 'm', alpha = 0.2)
        field.boundary.plot(ax = ax2[2],color = 'k')
        ax2[2].set_title('Euclidean distance')
        ax2[1].set_xlabel('meters')
        ax2[1].set_ylabel('meters')

        fig.subplots_adjust(right=0.8)
        cbar_ax = fig.add_axes([0.85, 0.30, 0.01, 0.4])
        cbar = fig.colorbar(im1, cax=cbar_ax)
        cbar.set_label('Distance [m]')
        fig.suptitle('Seed distance from perfect grid, total score: {}, seed count: {}'.format(best_score,seed_count))

        ax2[0].get_legend().remove()
        ax2[1].get_legend().remove()
        ax2[2].get_legend().remove()
<<<<<<< HEAD
        plt.savefig('Seedoffsets.pdf')

        # Plotting seed alignment:
        _, ax = plt.subplots(1,3,figsize = (15,5))
        plt.rcParams["font.family"] = "serif"
        plt.rcParams["font.serif"] = ["Times New Roman"]        
=======
        plt.savefig('filter/Seedoffsets.png')

        # Plotting seed alignment:
        _, ax = plt.subplots(1,3,figsize = (15,5))
#        plt.rcParams["font.family"] = "serif"
#        plt.rcParams["font.serif"] = ["Times New Roman"]        
>>>>>>> 48d1e219
        for (v,c) in [(True,'b'),(False,'r')]: # Colors based on whether a seed is on the grid or not
            ax[0].plot(sp_df.x[sp_df.on_grid_hor == v],sp_df.y[sp_df.on_grid_hor == v],'o',markersize = 1)
        for (v,c) in [(True,'b'),(False,'r')]:
            ax[1].plot(sp_df.x[sp_df.on_grid_ver == v],sp_df.y[sp_df.on_grid_ver == v],'o',markersize = 1)
        for (v,c) in [(True,'b'),(False,'r')]:
            ax[2].plot(sp_df.x[sp_df.on_grid == v],sp_df.y[sp_df.on_grid == v],'o',markersize = 1)

<<<<<<< HEAD
        ax[0].set_xlabel('meters')
        ax[0].set_ylabel('meters')
        ax[1].set_xlabel('meters')
        ax[1].set_ylabel('meters')
        ax[2].set_xlabel('meters')
        ax[2].set_ylabel('meters')        
        ax[0].legend(['Aligned', 'Misaligned'])
        ax[1].legend(['Aligned', 'Misaligned'])
        ax[2].legend(['Aligned', 'Misaligned'])
        ax[0].set_title('Alignment in driving direction')
        ax[1].set_title('Alignment normal to driving direction')
        ax[2].set_title('Total alignment')
        plt.savefig('Seedalignment.pdf')

    return field,field_headlands,best_path,sp, swaths_clipped,base, total_path, bases,sp_df


# Example 
import time
import matplotlib

start = time.time()
data_path ="./data/field_geometry/Eric_field_geojson.json"
include_obs = False

turning_rad = 4
tractor_width = 3
seed_distance = 2

field, field_headlands, best_path,sp,swaths_clipped,base, total_path, bases,sp_df = pathplanning(data_path,include_obs,turning_rad,tractor_width,True,seed_distance,False)

end = time.time()
print('total time elapsed: {:6f}'.format(end-start))


# Make a gif with the path of the tractor and seed positions
import matplotlib.animation as animation

fig, ax = plt.subplots()
field.plot(ax = ax,color = 'g')

xdata, y = [], []

graph1, = ax.plot([], [], 'mo-')

# animation function
def animate(i):
    xdata.append(total_path.iloc[5*i]['x'])
    y.append(total_path.iloc[5*i]['y'])
    graph1.set_data(xdata, y)
    return (graph1,)

length = len(total_path)//5
anim = animation.FuncAnimation(fig, animate,  frames=length, interval=10, blit=True)
# To save the animation using Pillow as a gif
writer = animation.PillowWriter(fps=60)
anim.save('scatter.gif', writer=writer)
plt.show()
=======
        ax[0].legend(['Aligned', 'Misaligned'])
        ax[1].legend(['Aligned', 'Misaligned'])
        ax[2].legend(['Aligned', 'Misaligned'])
        ax[0].set_title('horizontal alignment')
        ax[1].set_title('vertical alignment')
        ax[2].set_title('Total alignment')
        plt.savefig('filter/Seedalignment.png')

    
    return field,field_headlands,best_path,sp, swaths_clipped,base, total_path, bases,sp_df
>>>>>>> 48d1e219
<|MERGE_RESOLUTION|>--- conflicted
+++ resolved
@@ -339,30 +339,13 @@
     for i in range(len(path)): # Loop over the list of path segments
         if i%2 == 0: # We always start the path with a straight line, and then turns and straight lines alternate, so each even entry in the list is a straight line segment
             line = path[i][0]
-<<<<<<< HEAD
             begin = Point(line.coords[0]) # beginning of the straight line on tractor's path
             distance_from_base  = begin.distance(base) # distance from the reference line
             offset = distance - distance_from_base%distance # how much the seeding needs to be offset to make the seeds aligned
             if no_offset:
                 offset = 0
             distances = np.arange(offset,line.length,distance) # distances between the placed seeds and the beginning of the seed grid
-=======
-            if i%4 ==0: # Every second straight line segment has to be reversed; each vector has the same direction, but the tractor
-                        #should drive back and forth, so each 4th element in the row (every second straight path) reversed and then interpolated
-                begin = Point(line.coords[0]) # beginning of the straight line on tractor's path
-                distance_from_base  = begin.distance(base) # distance from the reference line
-                offset = distance - distance_from_base%distance # how much the seeding needs to be offset to make the seeds aligned
-                if no_offset:
-                    offset = 0
-                distances = np.arange(offset,line.length,distance) # distances between the placed seeds and the beginning of the seed grid
-            else:
-                begin = Point(line.coords[0]) # beginning of the straight line on tractor's path - the other direction than the previous one
-                distance_from_base  = begin.distance(base)
-                offset = distance_from_base%distance # the other way than the previous line
-                if no_offset:
-                    offset = 0
-                distances = np.arange(offset,line.length,distance) # the other way than the previous line
->>>>>>> 48d1e219
+
 
             try: # if the line is long enough to interpolate
                 interpolated_path = LineString([line.interpolate(distance) for distance in distances])
@@ -677,10 +660,7 @@
     sp_df['on_grid_hor'] = ver_aligned
     sp_df['on_grid'] = results
     
-<<<<<<< HEAD
-=======
-
->>>>>>> 48d1e219
+
     score = sum(results)/len(hor_aligned)
 
     return score, sp_df
@@ -827,16 +807,11 @@
         field.plot(ax=ax, color='lightblue', edgecolor='black')
         plt.savefig("filter/path_plot.png")
     else:
-<<<<<<< HEAD
         field = load_data(data_path) 
-
-    # Prepare the field
-=======
-        field = load_data(data_path,include_obs) 
         fig, ax = plt.subplots()
         field.plot(ax=ax, color='lightblue', edgecolor='black')
         plt.savefig("filter/path_plot.png")
->>>>>>> 48d1e219
+
     field_headlands, headland_size = generate_headlands(field,turning_rad,tractor_width)
     coordinates = field.get_coordinates()
     coordinates_headlands = field_headlands.get_coordinates()
@@ -913,22 +888,13 @@
             
             # Check alignment of the seeds and the score 
             grid_hor,grid_ver,seed_count = create_grid(sp,seed_count,seed_distance,tractor_width)
-<<<<<<< HEAD
             score,sp_df =  check_alignment(sp,grid_hor,grid_ver,seed_count,margin = 0.01,full_score = False)
-=======
-            # grid_hor_prepped = shapely.prepared.prep(grid_hor)
-            # grid_ver_prepped = shapely.prepared.prep(grid_ver)
-            score,sp_df =  check_alignment(sp,grid_hor,grid_ver,seed_count,margin = 0.01,full_score = True)
->>>>>>> 48d1e219
+
             sp_df_list.append(sp_df)
             print('Path {}, score: {}'.format(i,score))
             score_list.append(score)
             commands.append(commands_subfields)
 
-<<<<<<< HEAD
-=======
-
->>>>>>> 48d1e219
         except Exception as error: # Error handling to make sure the loop continues if an error pops up
             paths.append(None)
             commands.append(None)
@@ -938,20 +904,13 @@
             score_list.append(0)
             print(error)
             
-<<<<<<< HEAD
+
     # Find the path with the best measure
-=======
-    # Finding the path with the best measure
->>>>>>> 48d1e219
     seeds_no = [len(gpd.GeoSeries(sp).get_coordinates()) for sp in sp_list] # total number of seeds for different paths
     best_path_index = np.argmax(np.array(score_list)) # for now the measure is total seed count
     best_score = score_list[best_path_index]
     best_path = paths[best_path_index]
-<<<<<<< HEAD
-=======
-    command = commands[best_path_index]
-
->>>>>>> 48d1e219
+
     sp = sp_list[best_path_index]
     sp_df = sp_df_list[best_path_index]
     sp_df['euclidian_dist'] = (sp_df['hor_distance']**2+sp_df['ver_distance']**2)**0.5
@@ -961,7 +920,6 @@
     if plotting:
         # Plotting the final (best) path
         fig, ax = plt.subplots()
-<<<<<<< HEAD
         plt.rcParams["font.family"] = "serif"
         plt.rcParams["font.serif"] = ["Times New Roman"]
         field.boundary.plot(ax = ax,color = 'yellowgreen',label = 'field boundary')
@@ -971,29 +929,13 @@
         ax.set_ylabel('meters')
         ax.set_title('Final path')
         ax.legend()
-        plt.savefig('final_path.pdf')
+        plt.savefig('filter/final_path.png')
 
         # Plotting seed offsets for different directions 
         fig , ax2 = plt.subplots(1,3,figsize = (15,3))
         plt.rcParams["font.family"] = "serif"
         plt.rcParams["font.serif"] = ["Times New Roman"]
-=======
-#        plt.rcParams["font.family"] = "serif"
-#        plt.rcParams["font.serif"] = ["Times New Roman"]
-        field.plot(ax = ax,color = 'g',)
-        field_headlands.boundary.plot(ax = ax,color = 'r')
-        best_path.plot(x = 'x', y = 'y',ax = ax,color = 'magenta',marker = 'o',markersize = 1)
-        ax.set_title('Final path')
-        ax.get_legend().remove()
-        plt.savefig('filter/final_path.png')
-
-
-
-        # Plotting seed offsets for different directions 
-        fig , ax2 = plt.subplots(1,3,figsize = (15,5))
-#        plt.rcParams["font.family"] = "serif"
-#        plt.rcParams["font.serif"] = ["Times New Roman"]
->>>>>>> 48d1e219
+
         viridis = matplotlib.colormaps['viridis']
 
         im1  = ax2[0].scatter(sp_df.x,sp_df.y, marker = 'o', c = sp_df['hor_distance'],s = 0.1,cmap = viridis)
@@ -1026,21 +968,13 @@
         ax2[0].get_legend().remove()
         ax2[1].get_legend().remove()
         ax2[2].get_legend().remove()
-<<<<<<< HEAD
-        plt.savefig('Seedoffsets.pdf')
+        plt.savefig('filter/Seedoffsets.png')
 
         # Plotting seed alignment:
         _, ax = plt.subplots(1,3,figsize = (15,5))
         plt.rcParams["font.family"] = "serif"
         plt.rcParams["font.serif"] = ["Times New Roman"]        
-=======
-        plt.savefig('filter/Seedoffsets.png')
-
-        # Plotting seed alignment:
-        _, ax = plt.subplots(1,3,figsize = (15,5))
-#        plt.rcParams["font.family"] = "serif"
-#        plt.rcParams["font.serif"] = ["Times New Roman"]        
->>>>>>> 48d1e219
+
         for (v,c) in [(True,'b'),(False,'r')]: # Colors based on whether a seed is on the grid or not
             ax[0].plot(sp_df.x[sp_df.on_grid_hor == v],sp_df.y[sp_df.on_grid_hor == v],'o',markersize = 1)
         for (v,c) in [(True,'b'),(False,'r')]:
@@ -1048,7 +982,6 @@
         for (v,c) in [(True,'b'),(False,'r')]:
             ax[2].plot(sp_df.x[sp_df.on_grid == v],sp_df.y[sp_df.on_grid == v],'o',markersize = 1)
 
-<<<<<<< HEAD
         ax[0].set_xlabel('meters')
         ax[0].set_ylabel('meters')
         ax[1].set_xlabel('meters')
@@ -1106,16 +1039,4 @@
 # To save the animation using Pillow as a gif
 writer = animation.PillowWriter(fps=60)
 anim.save('scatter.gif', writer=writer)
-plt.show()
-=======
-        ax[0].legend(['Aligned', 'Misaligned'])
-        ax[1].legend(['Aligned', 'Misaligned'])
-        ax[2].legend(['Aligned', 'Misaligned'])
-        ax[0].set_title('horizontal alignment')
-        ax[1].set_title('vertical alignment')
-        ax[2].set_title('Total alignment')
-        plt.savefig('filter/Seedalignment.png')
-
-    
-    return field,field_headlands,best_path,sp, swaths_clipped,base, total_path, bases,sp_df
->>>>>>> 48d1e219
+plt.show()